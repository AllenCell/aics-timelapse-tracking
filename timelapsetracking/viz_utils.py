"""Visualization utility functions."""


from pathlib import Path
from typing import Dict, List, Optional, Sequence, Tuple, Union
import logging

from matplotlib.collections import PatchCollection
from matplotlib.patches import Circle
from scipy.ndimage.morphology import binary_erosion
import matplotlib
import matplotlib.pyplot as plt
import numpy as np
import pandas as pd
import tifffile

from timelapsetracking.util import images_from_dir


plt.switch_backend('Agg')
Pos = Tuple[float, float]
Color = Union[str, Sequence[float]]
LOGGER = logging.getLogger(__name__)


def get_color_mapping(
        identifiers: Sequence[int], cmap_mpl: str = 'hsv'
) -> Dict[int, Color]:
    """Creates mapping from unique identifiers to colors.

    Parameters
    ----------
    identifiers
        Sequence of unique identifiers.
    cmap_mpl
        Matplotlib ColorMap from which to choose colors.

    Returns
    -------
    Dict[int, Color]
        Mapping from identifiers to colors.

    """
    cm = matplotlib.cm.get_cmap(cmap_mpl)
    id_to_color = {}
    floaties = np.linspace(0., 1., len(identifiers))
    for idx, item in enumerate(identifiers):
        id_to_color[item] = cm(floaties[idx])
    return id_to_color


def save_tif(path_save: str, img: np.ndarray) -> None:
    """Utility function to consistently save uint8 tifs.

    Parameters
    ----------
    path_save
        Path to save image.
    img
        Numpy array with dtype uint8 or bool.

    """
    if img.dtype not in [bool, np.uint8]:
        raise TypeError('Images must be type uint8 or bool')
    if img.dtype == bool:
        img = img.astype(np.uint8)*255

    if img.shape[-1] == 3:
        dim_list = list(np.arange(img.ndim))
        dim_list = [dim_list[-1]] + dim_list[:-1]
        img = np.transpose(img, dim_list)

    if img.shape[0] == 3:
        dims = 'C' + "ZYX"[-(img.ndim-1):]
    else:
        dims = "ZYX"[-img.ndim:]
<<<<<<< HEAD
    
    tifffile.imsave(path_save, img, compress=2)
=======
>>>>>>> 07d95698

    tifffile.imsave(path_save, img)

    LOGGER.info('Saved: %s', path_save)


def _overlay(img_b: np.ndarray, img_o: np.ndarray) -> np.ndarray:
    """Overlays image on another with zero meaning transparent."""
    if (
            not np.issubdtype(img_b.dtype, np.unsignedinteger)
            or not np.issubdtype(img_o.dtype, np.unsignedinteger)
    ):
        raise TypeError('Images must be np.unsignedinteger compatible')
    mask = img_o > 0
    if mask.ndim > 2:
        mask = np.any(mask, axis=2)
    img_new = img_b.copy()
    img_new[mask] = img_o[mask]
    return img_new


def _blend_lighten_only(img_a: np.ndarray, img_b: np.ndarray) -> np.ndarray:
    """Blends two images with 'lighten only' blend mode."""
    if (
            not np.issubdtype(img_a.dtype, np.unsignedinteger)
            or not np.issubdtype(img_b.dtype, np.unsignedinteger)
    ):
        raise TypeError('Images must be np.unsignedinteger compatible')
    if img_a.shape != img_b.shape:
        raise ValueError("Images must be the same shape")
    return np.maximum(img_a, img_b)


def visualize_objects(
        points: Optional[Sequence[Pos]] = None,
        circles: Optional[Sequence[Pos]] = None,
        segments: Optional[Sequence[Tuple[Pos, Pos]]] = None,
        labels: Optional[Sequence[Tuple[Pos, str]]] = None,
        radius: int = 16,
        shape: Tuple[int, int] = (512, 512),
        colors_points: Union[List[Color], Color] = 'lime',
        colors_segments: Union[List[Color], Color] = 'red',
        display_labels: bool = False
) -> np.ndarray:
    """Draws objects on a blank canvas.

    Parameters
    ----------
    points
        Points to draw.
    circles
        Circles to draw.
    segments
        Segments to draw.
    labels
        Labels to draw.
    radius
        Radius of drawn circles.
    shape
        Shape of canvas.
    colors_points
        Color(s) of drawn points.
    colors_segments
        Color(s) of drawn segments.

    Returns
    -------
    np.ndarray
        Image with drawn objects.

    """
    ylim, xlim = shape
    circles = circles or []
    segments = segments or []
    labels = labels or []
    if isinstance(colors_points, list):
        if len(colors_points) != len(points):
            raise ValueError('Length of color_points and points must match')
        colors_points = ['lime' if c is None else c for c in colors_points]
    if isinstance(colors_segments, list):
        if len(colors_segments) != len(segments):
            raise ValueError('Length of color_segments and segments must match')
        colors_segments = ['white' if c is None else c for c in colors_segments]
    patches = []
    fig, ax = plt.subplots(facecolor='black')
    if points:
        points_y, points_x = [coord for coord in zip(*points)]
        ax.scatter(points_x, points_y, c=colors_points, s=100.0)
    for center in circles:
        kwargs = {
            'color': 'salmon',
            'fill': False,
            'linewidth': 1.0,
            'radius': radius,
        }
        if len(center) == 3 and isinstance(center[2], dict):
            kwargs.update(center[2])
        patches.append(
            Circle(
                (center[1], center[0]),
                **kwargs,
            )
        )
    for idx_seg, segment in enumerate(segments):
        ys, xs = [i for i in zip(*segment)]
        ax.plot(xs, ys, color=colors_segments[idx_seg], linewidth=10.0)
    if display_labels:
        for label in labels:
            y, x = label[0]
            ax.text(x=x, y=y, s=str(label[1]), color='white', fontweight='bold', fontsize=24)
    dpi = fig.get_dpi()
    fig.set_size_inches(xlim/dpi, ylim/dpi)
    ax.add_collection(PatchCollection(patches, match_original=True))
    ax.set_ylim(ylim, 0)
    ax.set_xlim(0, xlim)
    ax.set_axis_off()
    fig.subplots_adjust(bottom=0, top=1, left=0, right=1)

    # Export figure to numpy array. Source: https://stackoverflow.com/a/7821917
    fig.canvas.draw()
    shape_fig = fig.canvas.get_width_height()[::-1] + (3,)
    ar = (
        np.frombuffer(fig.canvas.tostring_rgb(), dtype=np.uint8)
        .reshape(shape_fig)
    )
    plt.close(fig)
    return ar


def _pick_z_index(paths_tifs: List[str], n_check: int = 4) -> int:
    """Selects a z index for transforming a 3d image sequence to a 2d image
    sequence.

    Parameters
    ----------
    paths_tifs
        Path to directory of tif images.
    n_check
        Maximum number of images to look at to determine returned z index.

    Returns
    -------
    int
        Selected z index.

    """
    LOGGER.info('Picking z index....')
    n_check = min(n_check, len(paths_tifs))
    interval = len(paths_tifs)//n_check
    zs = []
    for idx_t in range(0, len(paths_tifs), interval)[:n_check]:
        img = tifffile.imread(paths_tifs[idx_t])
        if img.ndim != 3:
            raise ValueError('Images must be 3d')
        zs.append((img > 0).sum(axis=(1, 2)).argmax())
    return int(np.mean(zs).round())


def timelapse_3d_to_2d(
        path_in_dir: Path, path_out_dir: Path, val_object: int = 64
) -> None:
    """Converts 3d time-lapse tifs into 2d time-lapse tifs.

    Parameters
    ----------
    path_in_dir
        Directory of input 3d tifs.
    path_out_dir
        Directory to save output 2d tifs.
    val_object
        Value used to color each object.

    Returns
    -------
    None

    """
    paths_tifs = images_from_dir(path_in_dir)
    if not paths_tifs:
        raise ValueError('TIF directory is empty.')
    path_out_dir.mkdir(parents=True, exist_ok=True)
    z_index = _pick_z_index(paths_tifs)
    LOGGER.info('Converting to 2d image sequence using z index %d', z_index)
    for idx_t, path_tif in enumerate(paths_tifs):
        img = tifffile.imread(path_tif)
        if img.ndim != 3:
            raise ValueError('Images must be 3d')
        img = (img[z_index, ] > 0).astype(np.uint8)*val_object
        img_line = np.logical_xor(img, binary_erosion(img, iterations=4))
        img[img_line] = 255
        path_save = Path(
            path_out_dir, f'{path_in_dir.name}.{idx_t:03d}.z{z_index}.tif'
        )
        save_tif(path_save, img)


class TrackVisualizer:
    """Visualize tracks from a sequence of centroids."""

    def __init__(
            self,
            shape: Tuple[int, int],
            alpha: float = 0.8,
    ):
        self.shape = shape
        self.alpha = alpha
        self.img_tracks_prev = np.zeros(self.shape + (3, ))

    def render(
            self,
            centroids: Sequence[Pos],
            segments: Sequence[Tuple[Pos, Pos]],
            colors_centroids: Optional[list] = None,
            colors_segments: Optional[list] = None,
            labels: Optional[list] = None,
            display_labels: bool = False,
    ) -> np.ndarray:
        """Render image of centroids with tracks.

        """
        if labels is not None:
            labels = zip(centroids, labels)
        img_centroids = visualize_objects(
            points=centroids,
            shape=self.shape,
            colors_points=colors_centroids,
            labels=labels,
            display_labels=display_labels,
        )
        img_tracks = _blend_lighten_only(
            (self.img_tracks_prev*self.alpha).round().astype(np.uint8),
            visualize_objects(
                segments=segments,
                shape=self.shape,
                colors_segments=colors_segments,
            )
        )
        self.img_tracks_prev = img_tracks
        return _overlay(img_tracks, img_centroids)


def visualize_tracks_2d(
        df: pd.DataFrame,
        shape: Tuple[int, int],
        path_save_dir: Path,
        display_ids: bool = False,
        color_map: Optional[Dict] = None,
        index_max: Optional[int] = None,
        index_min: Optional[int] = None,
) -> None:
    """Generates an image sequence of object centroids and their tracking
    tails.

    Parameters
    ----------
    df
        Time-lapse graph DataFrame.
    shape
        Shape of output images.
    path_save_dir
        Directory to save images.
    color_map
        Mapping from track_id to color.
    index_max
        Index of last frame to render.
    index_min
        Index of first frame to render.

    """
    for col in [
            'centroid_y', 'centroid_x', 'index_sequence', 'track_id',
            'lineage_id', 'in_list',
    ]:
        if col not in df.columns:
            raise ValueError(f'{col} column expected in df')
    color_map = color_map or {}
    index_max = index_max or int(df['index_sequence'].max())
    index_min = index_min or int(df['index_sequence'].min())
    indices_todo = set(range(index_min, index_max + 1))
    path_save_dir.mkdir(parents=True, exist_ok=True)
    centroids = df.apply(
        lambda x: np.array([x['centroid_y'], x['centroid_x']]), axis=1
    )
    colors = df['lineage_id'].apply(lambda x: color_map.get(x))
    df = df.assign(centroid=centroids, color=colors)
    track_visualizer = TrackVisualizer(shape=shape)
    idx_last = str('inf')
    for idx, df_g in df.groupby('index_sequence'):
        idx = int(idx)
        if idx not in indices_todo:
            continue
        segments = []
        colors_segments = []
        for _, row in df_g.iterrows():
            indices_segs = [
                int(x) for x in row.in_list[1: -1].replace(' ', '').split(',')
                if x.isdigit()
            ]
            if len(indices_segs) > 1:
                raise NotImplementedError
            if len(indices_segs) > 0:
                try:
                    segments.append((
                        df.loc[indices_segs[0], 'centroid'],
                        row.centroid,
                    ))
                    colors_segments.append(color_map.get(row['lineage_id']))
                except:
                    import pdb; pdb.set_trace()
        path_tif = Path(path_save_dir, f'{idx:03d}_tracks.tiff')
        labels = [
            f'{int(l)}:{int(t)}' for l, t in zip(
                df_g['lineage_id'].tolist(), df_g['track_id'].tolist()
            )
        ]
        img = track_visualizer.render(
            centroids=df_g['centroid'].tolist(),
            segments=segments,
            colors_centroids=df_g['color'].tolist(),
            colors_segments=colors_segments,
            labels=labels,
            display_labels=display_ids,
        )
        save_tif(path_tif, img)
        indices_todo.remove(idx)
        idx_last = idx
    LOGGER.info(f'Creating blanks for frames: {list(indices_todo)}')
    # Create blank images for frames with no tracks
    while indices_todo:
        idx = indices_todo.pop()
        path_tif = Path(path_save_dir, f'{idx:03d}_tracks.tiff')
        if idx > idx_last:
            img = track_visualizer.render(centroids=[], segments=[])
        else:
            img = np.zeros(shape + (3,), dtype=np.uint8)
        save_tif(path_tif, img)


def render_centroid_groups(
        centroids_0: np.ndarray,
        centroids_1: np.ndarray,
        shape: Sequence[int],
) -> None:
    """Plot centroids from two groups."""
    plt.switch_backend('TkAgg')
    fig, ax = plt.subplots(figsize=(8, 8))
    ax.scatter(centroids_0[:, -1], centroids_0[:, -2], marker='.')
    for idx, cen in enumerate(centroids_0):
        ax.text(cen[-1], cen[-2], s=idx)
    ax.scatter(centroids_1[:, -1], centroids_1[:, -2], marker='.')
    for idx, cen in enumerate(centroids_1):
        ax.text(cen[-1], cen[-2], s=idx)
    ax.set_ylim([0, shape[0]])
    ax.set_xlim([0, shape[1]])
    ax.invert_yaxis()
    plt.show()<|MERGE_RESOLUTION|>--- conflicted
+++ resolved
@@ -74,11 +74,6 @@
         dims = 'C' + "ZYX"[-(img.ndim-1):]
     else:
         dims = "ZYX"[-img.ndim:]
-<<<<<<< HEAD
-    
-    tifffile.imsave(path_save, img, compress=2)
-=======
->>>>>>> 07d95698
 
     tifffile.imsave(path_save, img)
 
